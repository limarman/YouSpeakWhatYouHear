"""YouSpeak CLI - Command-line interface for subtitle processing and alignment.

Primary Commands:
  - align-pair: Align two subtitle files using NW + grow-merge
  - align-pipeline: Full pipeline with normalization, alignment, and cleaning
  - consensus: Compute speech time consensus from multiple subtitle files
  - tokenize: Extract tokens from a subtitle file for speech speed analysis
  - preview-html: Generate HTML preview of subtitles
  - init-db, list, ingest-subtitle: Database operations
  - fetch-subliminal-candidates: Fetch subtitle candidates from subliminal search
  - fetch-opensubtitles: Download subtitles directly from OpenSubtitles.org by IMDB ID
"""

from __future__ import annotations

import json
import logging
import typer
from rich import print
from rich.table import Table

from .config import ensure_data_dirs, DATA_DIR, DB_PATH
from .data.db import init_db, list_content
from .parsers.subtitles import ingest_subtitle_from_source
from .viewer.static_viewer import generate_static_preview
from .fetchers.subliminal_fetcher import fetch_candidates_with_subliminal_search
from .fetchers.opensubtitles_fetcher import fetch_subtitles_from_opensubtitles


# Enable INFO-level logging globally so Subliminal's logger.info messages are printed
logging.basicConfig(level=logging.INFO, format="%(asctime)s %(levelname)s %(name)s: %(message)s")

app = typer.Typer(add_completion=False, no_args_is_help=True)


@app.command(name="preview-html")
def preview_html_cmd(
	files: list[str] | None = typer.Argument(None, help="Subtitle files (.srt/.vtt/.ass) to preview"),
	dir: str | None = typer.Option(None, "--dir", help="Folder containing .srt/.vtt/.ass"),
	recursive: bool = typer.Option(False, help="Recursively include files under --dir"),
	out: str = typer.Option("preview", help="Output directory for static viewer"),
	title: str = typer.Option("Subtitle Preview", help="Page title"),
	open_browser: bool = typer.Option(False, "--open", help="Open the viewer in your browser"),
) -> None:
	"""Generate HTML preview of subtitle files."""
	from pathlib import Path as _Path
	paths: list[_Path] = []
	if dir:
		d = _Path(dir)
		if not d.is_dir():
			raise typer.BadParameter(f"--dir path is not a directory: {dir}")
		if recursive:
			for p in sorted(d.rglob("*")):
				if p.suffix.lower() in (".srt", ".vtt", ".ass") and p.is_file():
					paths.append(p)
		else:
			for p in sorted(d.iterdir()):
				if p.suffix.lower() in (".srt", ".vtt", ".ass") and p.is_file():
					paths.append(p)
	if files:
		paths.extend([_Path(f) for f in files])
	# de-duplicate
	seen = set()
	uniq: list[_Path] = []
	for p in paths:
		if str(p) not in seen:
			seen.add(str(p))
			uniq.append(p)
	paths = uniq
	if len(paths) == 0:
		raise typer.BadParameter("Provide subtitle files via args or --dir")
	res = generate_static_preview(paths, _Path(out), title=title, open_browser=open_browser)
	print({"preview": res})


@app.command(name="init-db")
def init_db_cmd() -> None:
	"""Initialize data directories and SQLite database."""
	ensure_data_dirs()
	init_db()
	print(f"[green]Initialized data at[/green] {DATA_DIR} and DB {DB_PATH}")


@app.command(name="list")
def list_cmd(limit: int = typer.Option(50, help="Max rows to show")) -> None:
	"""List stored content entries."""
	rows = list_content(limit=limit)
	table = Table(title=f"Content (showing up to {limit})")
	for col in ["id", "platform", "platform_id", "language", "title", "subtitle_path"]:
		table.add_column(col)
	for r in rows:
		table.add_row(
			str(r.get("id", "")),
			str(r.get("platform", "")),
			str(r.get("platform_id", "")),
			str(r.get("language", "")),
			str(r.get("title", "")),
			str(r.get("subtitle_path", "")),
		)
	print(table)


@app.command(name="ingest-subtitle")
def ingest_subtitle_cmd(
	source: str = typer.Argument(..., help="URL or local path to .srt/.vtt/.ass"),
	language: str = typer.Option(..., "--lang", help="Subtitle language code, e.g., en, es"),
	platform: str = typer.Option("web", help="Platform name (e.g., youtube, web, local)"),
	platform_id: str | None = typer.Option(None, help="Platform-specific ID; auto/None if omitted"),
	title: str | None = typer.Option(None, help="Human title; derived from filename if omitted"),
	ext: str = typer.Option("srt", help="Subtitle extension: srt, vtt, or ass"),
) -> None:
	"""Ingest a subtitle file into storage and the database (no fetching)."""
	# Read bytes from file or URL
	if source.startswith("http://") or source.startswith("https://"):
		import requests
		resp = requests.get(source, timeout=30)
		resp.raise_for_status()
		data = resp.content
	else:
		from pathlib import Path
		p = Path(source)
		if not p.is_file():
			raise FileNotFoundError(f"Subtitle file not found: {source}")
		data = p.read_bytes()

	content_id, path = ingest_subtitle_from_source(
		source=source,
		language=language,
		platform=platform,
		platform_id=platform_id,
		title=title,
		ext=ext,
		data=data,
	)
	print(f"[green]Ingested[/green] content_id={content_id} -> {path}")


@app.command(name="fetch-subliminal-candidates")
def fetch_subliminal_candidates_cmd(
	query: str = typer.Argument(..., help="Search like 'The Last Airbender S01E01'"),
	language: str = typer.Option(..., "--lang", help="Subtitle language code (e.g., en, es)"),
	top_n: int = typer.Option(3, help="How many candidates to download"),
	platform: str = typer.Option("web", help="Platform name to organize storage"),
	platform_id: str | None = typer.Option(None, help="Platform-specific ID; optional"),
	title: str | None = typer.Option(None, help="Title to organize storage"),
	imdb_id: str | None = typer.Option(None, help="IMDb ID to influence matching"),
) -> None:
	"""Download top-N subtitle candidates (search flow) for consensus."""
	paths = fetch_candidates_with_subliminal_search(
		query=query,
		language=language,
		top_n=top_n,
		platform=platform,
		platform_id=platform_id,
		title=title,
		imdb_id=imdb_id,
	)
	print({"saved": [str(p) for p in paths]})


@app.command(name="fetch-opensubtitles")
def fetch_opensubtitles_cmd(
	imdb_id: str = typer.Argument(..., help="IMDB ID (e.g., 'tt0903747' or '903747')"),
	language: str = typer.Option("eng", "--lang", help="Subtitle language code (e.g., en, es)"),
	max_count: int = typer.Option(10, "--max-count", help="Maximum number of subtitles to download"),
	platform: str = typer.Option("web", help="Platform name to organize storage"),
	platform_id: str | None = typer.Option(None, help="Platform-specific ID; optional"),
	title: str | None = typer.Option(None, help="Title to organize storage"),
	delay: float = typer.Option(0.7, "--delay", help="Delay between downloads in seconds (0 to disable)"),
) -> None:
	"""Download subtitles directly from OpenSubtitles.org by IMDB ID."""
	paths = fetch_subtitles_from_opensubtitles(
		imdb_id=imdb_id,
		language=language,
		max_count=max_count,
		platform=platform,
		platform_id=platform_id,
		title=title,
		delay_seconds=delay,
	)
	print({"saved": [str(p) for p in paths]})


@app.command(name="align-pair")
def align_pair_cmd(
<<<<<<< HEAD
	file_a: str = typer.Argument(..., help="First subtitle file (.srt/.vtt)"),
	file_b: str = typer.Argument(..., help="Second subtitle file (.srt/.vtt)"),
	# Alignment mode selection
	use_embeddings: bool = typer.Option(False, "--use-embeddings", help="Use embedding-based similarity instead of n-grams (for cross-language alignment)"),
	# N-gram parameters (ignored if use_embeddings=True)
	n: int = typer.Option(3, help="Character n-gram size for similarity (n-gram mode only)"),
	use_hashing: bool = typer.Option(True, help="Use hashed n-gram vectors (faster, n-gram mode only)"),
	# Embedding parameters (ignored if use_embeddings=False)
	model_name: str = typer.Option("static-similarity-mrl-multilingual-v1", "--model", help="Sentence transformer model name (embedding mode only)"),
	use_gpu: bool = typer.Option(True, "--use-gpu", help="Use GPU for embedding computation if available (embedding mode only)"),
	batch_size: int = typer.Option(32, "--batch-size", help="Batch size for embedding computation (embedding mode only)"),
	# Common alignment parameters
=======
	file_a: str = typer.Argument(..., help="First subtitle file (.srt/.vtt/.ass)"),
	file_b: str = typer.Argument(..., help="Second subtitle file (.srt/.vtt/.ass)"),
	n: int = typer.Option(3, help="Character n-gram size for similarity"),
>>>>>>> c4c9a703
	gap_penalty: float = typer.Option(-0.4, help="Gap penalty for NW alignment"),
	min_sim: float = typer.Option(0.3, help="Hard floor for match acceptance (0..1)"),
	grow_threshold: float = typer.Option(0.05, help="Min improvement for grow-merge"),
	use_banded: bool = typer.Option(True, help="Use banded NW alignment for speedup"),
	band_margin_pct: float = typer.Option(0.10, help="Band margin as percentage of avg length (0..1)"),
	show_nw: bool = typer.Option(True, help="Show Needleman-Wunsch alignment details"),
	show_nw_limit: int = typer.Option(50, help="Max NW alignment rows to show"),
	show_blocks: bool = typer.Option(True, help="Show block alignment results"),
) -> None:
	"""Test pairwise alignment using the new alignment module."""
	from pathlib import Path as _Path
	from .parsers.subtitles import parse_srt_bytes, parse_vtt_bytes, parse_ass_bytes
	from .analysis.normalization import normalize_subtitle, NormalizationConfig
	from .analysis.alignment import align_subtitle_pair, NGramAlignmentConfig
	from .analysis.embedding import EmbeddingAlignmentConfig
	from .util.types import Subtitle, BlockAlignment
	
	# Load and normalize subtitles
	def load_and_normalize(file_path: str) -> Subtitle:
		p = _Path(file_path)
		data = p.read_bytes()
		ext = p.suffix.lower().lstrip(".")
		if ext == "srt":
			segs = parse_srt_bytes(data)
		elif ext == "vtt":
			segs = parse_vtt_bytes(data)
		elif ext == "ass":
			segs = parse_ass_bytes(data)
		else:
			raise typer.BadParameter(f"Unsupported extension: {ext}")
		
		# Capture original texts before normalization
		original_texts = [s.text or "" for s in segs]
		
		# Create subtitle object with original texts
		subtitle = Subtitle(
			source_file=str(p),
			intervals=[(s.start_seconds, s.end_seconds) for s in segs],
			texts=[s.text or "" for s in segs],
			original_texts=original_texts
		)
		
		# Normalize with appropriate config based on alignment mode
		if use_embeddings:
			# Use gentle normalization for embeddings (preserve punctuation and spacing)
			norm_config = NormalizationConfig(
				drop_punctuation=False,
				collapse_whitespace=False
			)
		else:
			# Use aggressive normalization for n-grams (current behavior)
			norm_config = NormalizationConfig()
		
		normalized_subtitle, _ = normalize_subtitle(subtitle, norm_config)
		return normalized_subtitle
	
	print("[blue]Loading and normalizing subtitles...[/blue]")
	sub_a = load_and_normalize(file_a)
	sub_b = load_and_normalize(file_b)
	
	print(f"[green]Loaded:[/green] {len(sub_a.texts)} cues from A, {len(sub_b.texts)} cues from B")
	
	# Configure alignment based on mode
	if use_embeddings:
		print(f"[blue]Using embedding-based alignment with model: {model_name}[/blue]")
		config = EmbeddingAlignmentConfig(
			model_name=model_name,
			batch_size=batch_size,
			use_gpu=use_gpu,
			gap_penalty=gap_penalty,
			min_similarity=min_sim,
			grow_merge_threshold=grow_threshold,
			use_banded=use_banded,
			band_margin_pct=band_margin_pct
		)
	else:
		print(f"[blue]Using n-gram alignment (n={n}, hashing={use_hashing})[/blue]")
		config = NGramAlignmentConfig(
			n_gram_size=n,
			use_hashing=use_hashing,
			gap_penalty=gap_penalty,
			min_similarity=min_sim,
			grow_merge_threshold=grow_threshold,
			use_banded=use_banded,
			band_margin_pct=band_margin_pct
		)
	
	print("[blue]Running alignment...[/blue]")
	
	# Track time for metadata
	import time
	start_time = time.time()
	
	# Use low-level functions to get detailed NW alignment results
	from .analysis.alignment import (
		_needleman_wunsch_align, 
		_compute_blocks_growmerge,
		_build_hashed_ngram_vectors_batch
	)
	from .analysis.embedding import build_embedding_vectors_batch
	
	# Precompute vectors if using embedding or n-gram with hashing
	vectors_a = vectors_b = norms_a = norms_b = None
	if isinstance(config, EmbeddingAlignmentConfig):
		all_vectors, all_norms = build_embedding_vectors_batch(
			[sub_a.texts, sub_b.texts], config
		)
		vectors_a, vectors_b = all_vectors[0], all_vectors[1]
		norms_a, norms_b = all_norms[0], all_norms[1]
	elif isinstance(config, NGramAlignmentConfig) and config.use_hashing:
		all_vectors, all_norms = _build_hashed_ngram_vectors_batch(
			[sub_a.texts, sub_b.texts],
			n=config.n_gram_size,
			hash_dim=config.hash_dim
		)
		vectors_a, vectors_b = all_vectors[0], all_vectors[1]
		norms_a, norms_b = all_norms[0], all_norms[1]
	
	# Run NW alignment with precomputed vectors (or None for on-the-fly computation)
	alignment, similarity_matrix, _ = _needleman_wunsch_align(
		sub_a.texts, sub_b.texts, config,
		vectors_a, norms_a, vectors_b, norms_b
	)
	
	# Compute grow-merge blocks
	blocks = _compute_blocks_growmerge(
		alignment, similarity_matrix, sub_a.texts, sub_b.texts, config
	)
	
	# Convert to BlockAlignment format
	blocks_file_a = []
	blocks_file_b = []
	similarity_scores = []
	
	for (a_range, b_range, score) in blocks:
		blocks_file_a.append(a_range)
		blocks_file_b.append(b_range)
		similarity_scores.append(score)
	
	block_alignment = BlockAlignment(
		file_a=sub_a.source_file,
		file_b=sub_b.source_file,
		num_blocks=len(blocks),
		blocks_file_a=blocks_file_a,
		blocks_file_b=blocks_file_b,
		similarity=similarity_scores
	)
	
	elapsed_time = time.time() - start_time
	
	# Build metadata
	metadata = {
		"pairwise_alignment": {
			"file_a": block_alignment.file_a,
			"file_b": block_alignment.file_b,
			"num_blocks": block_alignment.num_blocks,
			"avg_similarity": round(sum(block_alignment.similarity) / max(1, block_alignment.num_blocks), 3),
			"config": {
				"alignment_mode": "embedding" if use_embeddings else "n_gram",
				"gap_penalty": config.gap_penalty,
				"min_similarity": config.min_similarity,
				"grow_merge_threshold": config.grow_merge_threshold,
				"use_banded": config.use_banded,
				"band_margin_pct": config.band_margin_pct,
				**(
					{
						"model_name": config.model_name,
						"batch_size": config.batch_size,
						"use_gpu": config.use_gpu
					} if use_embeddings else {
						"n_gram_size": config.n_gram_size,
						"use_hashing": config.use_hashing
					}
				)
			},
			"computation_time": round(elapsed_time, 3)
		}
	}
	
	# Show NW alignment details if requested
	if show_nw:
		from rich.table import Table as _Table
		
		# Helper to clip text for display
		def clip(s: str, width: int = 40) -> str:
			s = s.replace("\n", " ")
			return (s[: width - 1] + "…") if len(s) > width else s
		
		nw_table = _Table(title=f"Needleman-Wunsch Alignment (showing {min(show_nw_limit, len(alignment))} of {len(alignment)} pairs)")
		nw_table.add_column("Pair")
		nw_table.add_column("A idx")
		nw_table.add_column("A text")
		nw_table.add_column("Sim")
		nw_table.add_column("B idx")
		nw_table.add_column("B text")
		
		for i, (ai, bj) in enumerate(alignment[:show_nw_limit]):
			a_txt = sub_a.texts[ai] if ai is not None and 0 <= ai < len(sub_a.texts) else "—"
			b_txt = sub_b.texts[bj] if bj is not None and 0 <= bj < len(sub_b.texts) else "—"
			sim = f"{similarity_matrix[ai, bj]:.3f}" if (ai is not None and bj is not None) else "—"
			
			nw_table.add_row(
				str(i),
				str(ai) if ai is not None else "—",
				clip(a_txt),
				sim,
				str(bj) if bj is not None else "—",
				clip(b_txt)
			)
		
		from rich.console import Console
		console = Console()
		console.print(nw_table)
	
	# Show block results
	if show_blocks:
		from rich.table import Table as _Table
		tbl = _Table(title=f"Block Alignment ({block_alignment.num_blocks} blocks)")
		tbl.add_column("Block")
		tbl.add_column("File A Range")
		tbl.add_column("File B Range")
		tbl.add_column("Similarity")
		
		for i in range(block_alignment.num_blocks):
			a_start, a_end = block_alignment.blocks_file_a[i]
			b_start, b_end = block_alignment.blocks_file_b[i]
			sim = block_alignment.similarity[i]
			tbl.add_row(
				str(i),
				f"[{a_start}..{a_end}]",
				f"[{b_start}..{b_end}]",
				f"{sim:.3f}"
			)
		print(tbl)
	
	# Show metadata summary
	print("\n[yellow]Alignment Metadata:[/yellow]")
	print(json.dumps(metadata, indent=2))


@app.command(name="align-pipeline")
def align_pipeline_cmd(
<<<<<<< HEAD
	files: list[str] | None = typer.Argument(None, help="Subtitle files (.srt/.vtt) to align"),
	dir: str | None = typer.Option(None, "--dir", help="Folder containing candidate .srt/.vtt files"),
	recursive: bool = typer.Option(False, help="Recursively search for .srt/.vtt under --dir"),
	# Alignment mode selection
	use_embeddings: bool = typer.Option(False, "--use-embeddings", help="Use embedding-based similarity instead of n-grams (for cross-language alignment)"),
	# N-gram parameters (ignored if use_embeddings=True)
	n: int = typer.Option(3, help="Character n-gram size for similarity (n-gram mode only)"),
	# Embedding parameters (ignored if use_embeddings=False)
	model_name: str = typer.Option("static-similarity-mrl-multilingual-v1", "--model", help="Sentence transformer model name (embedding mode only)"),
	use_gpu: bool = typer.Option(True, "--use-gpu", help="Use GPU for embedding computation if available (embedding mode only)"),
	batch_size: int = typer.Option(32, "--batch-size", help="Batch size for embedding computation (embedding mode only)"),
	# Common alignment parameters
=======
	files: list[str] | None = typer.Argument(None, help="Subtitle files (.srt/.vtt/.ass) to align"),
	dir: str | None = typer.Option(None, "--dir", help="Folder containing candidate .srt/.vtt/.ass files"),
	recursive: bool = typer.Option(False, help="Recursively search for .srt/.vtt/.ass under --dir"),
	n: int = typer.Option(3, help="Character n-gram size for similarity"),
>>>>>>> c4c9a703
	gap_penalty: float = typer.Option(-0.4, help="Gap penalty for NW alignment"),
	min_sim: float = typer.Option(0.3, help="Hard floor for match acceptance (0..1)"),
	grow_threshold: float = typer.Option(0.05, help="Min improvement for grow-merge"),
	use_banded: bool = typer.Option(True, help="Use banded NW alignment for speedup"),
	band_margin_pct: float = typer.Option(0.10, help="Band margin as percentage of avg length (0..1)"),
	component_threshold: float | None = typer.Option(None, help="Edge threshold for candidate selection"),
	hard_anchor_threshold: float = typer.Option(0.9, help="Similarity threshold for hard anchors"),
	clean_threshold: float = typer.Option(0.5, help="Support threshold for cleaning"),
	output_dir: str | None = typer.Option(None, "--output-dir", help="Directory to write aligned SRT files"),
	show_metadata: bool = typer.Option(True, help="Show processing metadata"),
) -> None:
	"""Run the full alignment pipeline with the new alignment module."""
	from pathlib import Path as _Path
	from .parsers.subtitles import parse_srt_bytes, parse_vtt_bytes, parse_ass_bytes
	from .analysis.normalization import normalize_subtitle, NormalizationConfig
	from .analysis.alignment import (
		align_subtitle_matrix, 
		select_candidates,
		align_to_master,
		clean_subtitle,
		compute_temporal_consistency_batch,
		NGramAlignmentConfig
	)
	from .analysis.embedding import EmbeddingAlignmentConfig
	from .util.types import Subtitle
	
	# Collect files
	paths: list[_Path] = []
	if dir:
		d = _Path(dir)
		if not d.is_dir():
			raise typer.BadParameter(f"--dir path is not a directory: {dir}")
		if recursive:
			for p in sorted(d.rglob("*")):
				if p.suffix.lower() in (".srt", ".vtt", ".ass") and p.is_file():
					paths.append(p)
		else:
			for p in sorted(d.iterdir()):
				if p.suffix.lower() in (".srt", ".vtt", ".ass") and p.is_file():
					paths.append(p)
	if files:
		paths.extend([_Path(f) for f in files])
	
	# De-duplicate
	seen = set()
	unique_paths: list[_Path] = []
	for p in paths:
		if str(p) not in seen:
			seen.add(str(p))
			unique_paths.append(p)
	paths = unique_paths
	
	if len(paths) < 2:
		raise typer.BadParameter("Provide at least two subtitle files via arguments or --dir")
	
	print(f"[blue]Found {len(paths)} subtitle files[/blue]")
	
	# Load and normalize subtitles
	def load_and_normalize(file_path: _Path) -> Subtitle:
		data = file_path.read_bytes()
		ext = file_path.suffix.lower().lstrip(".")
		if ext == "srt":
			segs = parse_srt_bytes(data)
		elif ext == "vtt":
			segs = parse_vtt_bytes(data)
		elif ext == "ass":
			segs = parse_ass_bytes(data)
		else:
			raise ValueError(f"Unsupported extension: {ext}")
		
		# Capture original texts before normalization
		original_texts = [s.text or "" for s in segs]
		
		subtitle = Subtitle(
			source_file=str(file_path),
			intervals=[(s.start_seconds, s.end_seconds) for s in segs],
			texts=[s.text or "" for s in segs],
			original_texts=original_texts
		)
		
		# Normalize with appropriate config based on alignment mode
		if use_embeddings:
			# Use gentle normalization for embeddings (preserve punctuation and spacing)
			norm_config = NormalizationConfig(
				drop_punctuation=False,
				collapse_whitespace=False
			)
		else:
			# Use aggressive normalization for n-grams (current behavior)
			norm_config = NormalizationConfig()
		
		normalized_subtitle, _ = normalize_subtitle(subtitle, norm_config)
		return normalized_subtitle
	
	print("[blue]Loading and normalizing subtitles...[/blue]")
	subtitles = [load_and_normalize(p) for p in paths]
	print(f"[green]Loaded {len(subtitles)} subtitles[/green]")
	
	# Initialize metadata
	metadata = {}
	
	# Phase 1: Block alignment
	print("[blue]Phase 1: Computing block alignments...[/blue]")
	if use_embeddings:
		print(f"[blue]Using embedding-based alignment with model: {model_name}[/blue]")
		config = EmbeddingAlignmentConfig(
			model_name=model_name,
			batch_size=batch_size,
			use_gpu=use_gpu,
			gap_penalty=gap_penalty,
			min_similarity=min_sim,
			grow_merge_threshold=grow_threshold,
			use_banded=use_banded,
			band_margin_pct=band_margin_pct
		)
	else:
		print(f"[blue]Using n-gram alignment (n={n})[/blue]")
		config = NGramAlignmentConfig(
			n_gram_size=n,
			use_hashing=True,
			gap_penalty=gap_penalty,
			min_similarity=min_sim,
			grow_merge_threshold=grow_threshold,
			use_banded=use_banded,
			band_margin_pct=band_margin_pct
		)
	alignments, metadata = align_subtitle_matrix(subtitles, config, metadata)
	print(f"[green]Computed {len(alignments)} pairwise alignments[/green]")
	
	# Phase 2: Candidate selection
	print("[blue]Phase 2: Selecting candidates...[/blue]")
	if component_threshold is not None:
		candidate_indices, metadata = select_candidates(subtitles, alignments, component_threshold, metadata)
	else:
		candidate_indices, metadata = select_candidates(subtitles, alignments, metadata=metadata)
	print(f"[green]Selected {len(candidate_indices)} candidates from component[/green]")
	for idx in candidate_indices:
		print(f"  • {paths[idx].name}")
	
	# Filter to relevant alignments only (selected <-> selected)
	candidate_files = {subtitles[idx].source_file for idx in candidate_indices}
	relevant_alignments = [
		a for a in alignments
		if a.file_a in candidate_files and a.file_b in candidate_files
	]
	print(f"[blue]Using {len(relevant_alignments)} relevant alignments[/blue]")
	
	# Phase 3: Hard-anchor alignment to master clock (using normalized subtitles directly)
	print("[blue]Phase 3: Aligning to master clock...[/blue]")
	aligned_subtitles, metadata = align_to_master(
		subtitles, candidate_indices, relevant_alignments, hard_anchor_threshold, metadata
	)
	print(f"[green]Aligned {len(aligned_subtitles)} subtitles to master[/green]")
	print(f"  Master: {metadata['hard_anchor_alignment']['master_file']}")
	print(f"  Successful: {metadata['hard_anchor_alignment']['successful_alignments']}")
	print(f"  Failed: {metadata['hard_anchor_alignment']['failed_alignments']}")
	
	# Phase 4: Cleaning unsupported cues (after alignment)
	print(f"[blue]Phase 4: Cleaning unsupported cues (threshold={clean_threshold})...[/blue]")
	cleaned_subtitles = []
	total_removed_cues = 0
	
	for aligned_sub in aligned_subtitles:
		# Get supporting alignments for this subtitle
		sub_file = aligned_sub.source_file
		supporting = [a for a in relevant_alignments if a.file_a == sub_file or a.file_b == sub_file]
		
		# Clean with per-file metadata tracking
		file_metadata = {}
		cleaned_sub, file_metadata = clean_subtitle(
			aligned_sub, supporting, clean_threshold, file_metadata
		)
		cleaned_subtitles.append(cleaned_sub)
		
		# Merge cleaning metadata into main metadata
		if "cleaning" not in metadata:
			metadata["cleaning"] = {"files": {}, "support_threshold": clean_threshold}
		metadata["cleaning"]["files"][sub_file] = file_metadata.get("cleaning", {})
		total_removed_cues += file_metadata.get("cleaning", {}).get("removed_cues", 0)
	
	print(f"[green]Removed {total_removed_cues} unsupported cues total[/green]")
	
	# Use cleaned subtitles for output
	final_subtitles = cleaned_subtitles
	
	# Phase 5: Compute temporal consistency metrics
	print("[blue]Phase 5: Computing temporal consistency metrics...[/blue]")
	metadata = compute_temporal_consistency_batch(final_subtitles, metadata)
	
	if metadata.get("temporal_consistency", {}).get("summary"):
		summary = metadata["temporal_consistency"]["summary"]
		print(f"[green]Temporal Consistency:[/green]")
		print(f"  Avg total misplacement: {summary['avg_total_misplacement']} seconds")
		print(f"  Avg per-cue misplacement: {summary['avg_misplacement_per_cue']} seconds")
		print(f"  Files with overlaps: {summary['files_with_overlaps']}/{summary['total_files']}")
		print(f"  Max misplacement: {summary['max_total_misplacement']} seconds")
	
	# Show metadata
	if show_metadata:
		print("\n[yellow]Processing Metadata:[/yellow]")
		print(json.dumps(metadata, indent=2, default=str))
	
	# Write output
	if output_dir:
		output_path = _Path(output_dir)
		output_path.mkdir(parents=True, exist_ok=True)
		
		# Write metadata
		metadata_file = output_path / "alignment_metadata.json"
		with metadata_file.open("w", encoding="utf-8") as f:
			json.dump(metadata, f, indent=2, default=str)
		print(f"[green]Wrote metadata to[/green] {metadata_file}")
		
		# Write aligned and cleaned SRT files
		import srt
		from datetime import timedelta
		
		for i in range(len(final_subtitles)):
			subtitle = final_subtitles[i]
			output_file = output_path / f"{_Path(subtitle.source_file).stem}_aligned.srt"
			
			# Use original_texts if available, otherwise fall back to normalized texts
			output_texts = subtitle.original_texts if subtitle.original_texts else subtitle.texts
			
			srt_items = []
			for j, (start, end) in enumerate(subtitle.intervals):
				start_td = timedelta(seconds=start)
				end_td = timedelta(seconds=end)
				srt_items.append(srt.Subtitle(
					index=j+1,
					start=start_td,
					end=end_td,
					content=output_texts[j]
				))
			
			with output_file.open("w", encoding="utf-8") as f:
				f.write(srt.compose(srt_items))
			
			print(f"[green]Wrote aligned SRT to[/green] {output_file}")
	
	print("\n[green]Pipeline complete![/green]")


@app.command(name="tokenize")
def tokenize_cmd(
	files: list[str] | None = typer.Argument(None, help="Subtitle file(s) (.srt/.vtt/.ass) to tokenize"),
	dir: str | None = typer.Option(None, "--dir", help="Folder containing subtitle files"),
	recursive: bool = typer.Option(False, help="Recursively search for .srt/.vtt/.ass under --dir"),
	language: str | None = typer.Option(None, "--lang", help="Language code for tokenization (e.g., en, es, de). If not specified, language will be auto-detected."),
	already_normalized: bool = typer.Option(False, help="Skip normalization if already normalized"),
	show_tokens: bool = typer.Option(False, help="Display the extracted tokens (only for single file)"),
	compute_frequency: bool = typer.Option(True, help="Compute token frequency statistics (zipf scores)"),
	show_metadata: bool = typer.Option(True, help="Show tokenization metadata"),
) -> None:
	"""Extract tokens from subtitle file(s) for speech speed analysis and vocabulary frequency."""
	from pathlib import Path as _Path
	from .parsers.subtitles import parse_srt_bytes, parse_vtt_bytes, parse_ass_bytes
	from .analysis.tokens import (
		tokenize_subtitle, 
		tokenize_subtitles,
		compute_frequency_statistics,
		compute_frequency_statistics_batch,
		FrequencyConfig
	)
	from .util.types import Subtitle
	from rich.table import Table as _Table
	
	# Collect files
	paths: list[_Path] = []
	if dir:
		d = _Path(dir)
		if not d.is_dir():
			raise typer.BadParameter(f"--dir path is not a directory: {dir}")
		if recursive:
			for p in sorted(d.rglob("*")):
				if p.suffix.lower() in (".srt", ".vtt", ".ass") and p.is_file():
					paths.append(p)
		else:
			for p in sorted(d.iterdir()):
				if p.suffix.lower() in (".srt", ".vtt", ".ass") and p.is_file():
					paths.append(p)
	if files:
		paths.extend([_Path(f) for f in files])
	
	# De-duplicate
	seen = set()
	unique_paths: list[_Path] = []
	for p in paths:
		if str(p) not in seen:
			seen.add(str(p))
			unique_paths.append(p)
	paths = unique_paths
	
	if len(paths) == 0:
		raise typer.BadParameter("Provide subtitle file(s) via arguments or --dir")
	
	print(f"[blue]Found {len(paths)} subtitle file(s)[/blue]")
	
	# Load subtitle files
	def load_subtitle(file_path: _Path) -> Subtitle:
		data = file_path.read_bytes()
		ext = file_path.suffix.lower().lstrip(".")
		if ext == "srt":
			segs = parse_srt_bytes(data)
		elif ext == "vtt":
			segs = parse_vtt_bytes(data)
		elif ext == "ass":
			segs = parse_ass_bytes(data)
		else:
			raise ValueError(f"Unsupported extension: {ext}")
		
		subtitle = Subtitle(
			source_file=str(file_path),
			intervals=[(s.start_seconds, s.end_seconds) for s in segs],
			texts=[s.text or "" for s in segs],
			original_texts=None
		)
		return subtitle
	
	print("[blue]Loading subtitle files...[/blue]")
	subtitles = [load_subtitle(p) for p in paths]
	print(f"[green]Loaded {len(subtitles)} subtitle(s)[/green]")
	
	# Single file mode
	if len(subtitles) == 1:
		subtitle = subtitles[0]
		
		# Tokenize
		if language:
			print(f"[blue]Tokenizing (language={language}, already_normalized={already_normalized})...[/blue]")
		else:
			print(f"[blue]Auto-detecting language and tokenizing (already_normalized={already_normalized})...[/blue]")
		
		metadata = {}
		tokens, detected_lang = tokenize_subtitle(
			subtitle,
			already_normalized=already_normalized,
			language=language,
			metadata=metadata
		)
		
		# Extract detection method for display
		detection_method = metadata.get("tokenization", {}).get("language_detection", "unknown")
		
		# Display results
		print(f"\n[green]Tokenization complete![/green]")
		if detection_method == "automatic":
			print(f"  Detected language: {detected_lang}")
		elif detection_method == "automatic_fallback":
			print(f"  Language detection failed, using fallback: {detected_lang}")
		elif detection_method == "manual":
			print(f"  Language (manual): {detected_lang}")
		print(f"  Total tokens: {len(tokens)}")
		print(f"  Unique tokens: {len(set(tokens))}")
		
		# Compute frequency statistics
		if compute_frequency:
			print(f"\n[blue]Computing frequency statistics...[/blue]")
			freq_config = FrequencyConfig()
			freq_stats, zipf_scores = compute_frequency_statistics(tokens, detected_lang, freq_config, metadata)
			
			print(f"\n[yellow]Frequency Statistics (Zipf Scores):[/yellow]")
			print(f"  Quantiles:")
			for key, value in freq_stats["quantiles"].items():
				print(f"    {key}: {value}")
			
			print(f"\n  Bucket Distribution:")
			for bucket, percentage in freq_stats["bucket_percentages"].items():
				print(f"    {bucket}: {percentage:.4f}")
			
			print(f"\n  Mean zipf score: {freq_stats['mean']}")
		
		if show_tokens:
			print(f"\n[yellow]Tokens:[/yellow]")
			# Display tokens in a readable format (wrap at 80 chars)
			line = ""
			for token in tokens:
				if len(line) + len(token) + 2 > 80:
					print(f"  {line}")
					line = token
				else:
					if line:
						line += ", " + token
					else:
						line = token
			if line:
				print(f"  {line}")
		
		if show_metadata:
			print(f"\n[yellow]Metadata:[/yellow]")
			print(json.dumps(metadata, indent=2, default=str))
		
		# Print frequency results separately if computed
		if compute_frequency:
			print(f"\n[yellow]Frequency Analysis Results:[/yellow]")
			print(json.dumps({"stats": freq_stats}, indent=2, default=str))
	
	# Batch mode
	else:
		# Tokenize all subtitles
		if language:
			print(f"[blue]Tokenizing (language={language}, already_normalized={already_normalized})...[/blue]")
		else:
			print(f"[blue]Auto-detecting language and tokenizing (already_normalized={already_normalized})...[/blue]")
		
		metadata = {}
		all_tokens, majority_lang, metadata = tokenize_subtitles(
			subtitles,
			already_normalized=already_normalized,
			language=language,
			metadata=metadata
		)
		
		# Display results
		print(f"\n[green]Tokenization complete![/green]")
		
		# Show language agreement if auto-detected
		if language is None and "language_agreement" in metadata.get("tokenization", {}):
			lang_agreement = metadata["tokenization"]["language_agreement"]
			print(f"\n[yellow]Language Detection:[/yellow]")
			print(f"  Majority language: {lang_agreement['majority_language']}")
			print(f"  Agreement: {lang_agreement['agreement_count']}/{lang_agreement['total_subtitles']} ({lang_agreement['agreement_percentage']:.1f}%)")
			
			# Show distribution if there are multiple languages
			lang_dist = lang_agreement['language_distribution']
			if len(lang_dist) > 1:
				print(f"  Language distribution:")
				for lang, count in sorted(lang_dist.items(), key=lambda x: x[1], reverse=True):
					print(f"    {lang}: {count} file(s)")
		elif language:
			print(f"  Language (manual): {majority_lang}")
		
		# Create table with per-file stats
		table = _Table(title=f"Tokenization Results ({len(subtitles)} files)")
		table.add_column("File")
		table.add_column("Cues", justify="right")
		table.add_column("Tokens", justify="right")
		table.add_column("Unique", justify="right")
		table.add_column("Lang")
		
		file_stats = metadata.get("tokenization", {}).get("files", {})
		for i, (p, tokens) in enumerate(zip(paths, all_tokens)):
			file_key = str(p)
			stats = file_stats.get(file_key, {})
			cues = stats.get("total_cues", 0)
			total_tokens = len(tokens)
			unique_tokens = len(set(tokens))
			detected_lang = stats.get("detected_language", "?")
			
			table.add_row(
				p.name,
				str(cues),
				str(total_tokens),
				str(unique_tokens),
				detected_lang
			)
		
		print(f"\n{table}")
		
		# Show summary stats
		total_tokens = sum(len(tokens) for tokens in all_tokens)
		total_unique = len(set(token for tokens in all_tokens for token in tokens))
		print(f"\n[yellow]Summary:[/yellow]")
		print(f"  Total files: {len(subtitles)}")
		print(f"  Total tokens: {total_tokens}")
		print(f"  Total unique tokens: {total_unique}")
		
		# Compute frequency statistics for batch
		if compute_frequency:
			print(f"\n[blue]Computing frequency statistics for all files...[/blue]")
			freq_config = FrequencyConfig()
			aggregate_stats, per_file_stats = compute_frequency_statistics_batch(
				all_tokens, majority_lang, freq_config, metadata
			)
			
			print(f"\n[yellow]Aggregate Frequency Statistics (All Files Combined):[/yellow]")
			print(f"  Total tokens: {aggregate_stats['total_tokens']}")
			print(f"  Unique tokens: {aggregate_stats['unique_tokens']}")
			print(f"\n  Quantiles:")
			for key, value in aggregate_stats["quantiles"].items():
				print(f"    {key}: {value}")
			
			print(f"\n  Bucket Distribution:")
			for bucket, percentage in aggregate_stats["bucket_percentages"].items():
				print(f"    {bucket}: {percentage:.4f}")
			
			print(f"\n  Mean zipf score: {aggregate_stats['mean']}")
			
			# Create per-file frequency stats table
			# Get bucket keys dynamically (first and last buckets for display)
			bucket_keys = list(aggregate_stats["bucket_percentages"].keys())
			first_bucket = bucket_keys[0] if bucket_keys else "N/A"
			last_bucket = bucket_keys[-1] if bucket_keys else "N/A"
			
			freq_table = _Table(title="Per-File Frequency Statistics")
			freq_table.add_column("File")
			freq_table.add_column("Median", justify="right")
			freq_table.add_column("P25", justify="right")
			freq_table.add_column("P75", justify="right")
			freq_table.add_column("Mean", justify="right")
			freq_table.add_column(f"{last_bucket} %", justify="right")
			freq_table.add_column(f"{first_bucket} %", justify="right")
			
			for i, p in enumerate(paths):
				file_key = f"file_{i}"
				if file_key in per_file_stats:
					fstats = per_file_stats[file_key]
					
					# Get median and quantiles, with fallback
					median = fstats["quantiles"].get("0.5", "N/A")
					p25 = fstats["quantiles"].get("0.25", "N/A")
					p75 = fstats["quantiles"].get("0.75", "N/A")
					
					# Get bucket percentages
					last_bucket_pct = f"{fstats['bucket_percentages'].get(last_bucket, 0):.4f}"
					first_bucket_pct = f"{fstats['bucket_percentages'].get(first_bucket, 0):.4f}"
					
					freq_table.add_row(
						p.name,
						str(median),
						str(p25),
						str(p75),
						str(fstats["mean"]),
						f"{last_bucket_pct}%",
						f"{first_bucket_pct}%"
					)
			
			print(f"\n{freq_table}")
		
		if show_metadata:
			print(f"\n[yellow]Metadata:[/yellow]")
			print(json.dumps(metadata, indent=2, default=str))
		
		# Print frequency results separately if computed
		if compute_frequency:
			print(f"\n[yellow]Frequency Analysis Results:[/yellow]")
			print(json.dumps({
				"aggregate_stats": aggregate_stats,
				"per_file_stats": per_file_stats
			}, indent=2, default=str))


@app.command(name="consensus")
def consensus_cmd(
	files: list[str] | None = typer.Argument(None, help="Subtitle files (.srt/.vtt/.ass) for consensus"),
	dir: str | None = typer.Option(None, "--dir", help="Folder containing candidate .srt/.vtt/.ass files"),
	recursive: bool = typer.Option(False, help="Recursively search for .srt/.vtt/.ass under --dir"),
	target_agreement_pct: float = typer.Option(0.66, help="Target agreement percentage (0.0-1.0)"),
	merge_micro_gaps: bool = typer.Option(True, help="Merge small gaps between intervals"),
	micro_gap_seconds: float = typer.Option(0.2, help="Maximum gap size to merge (seconds)"),
	min_interval_seconds: float = typer.Option(0.3, help="Minimum interval duration to keep (seconds)"),
	output_dir: str | None = typer.Option(None, "--output-dir", help="Directory to write consensus SRT and metadata"),
	show_metadata: bool = typer.Option(True, help="Show consensus metadata"),
) -> None:
	"""Compute speech time consensus from multiple subtitle files."""
	from pathlib import Path as _Path
	from .parsers.subtitles import parse_srt_bytes, parse_vtt_bytes, parse_ass_bytes
	from .analysis.consensus import compute_consensus, export_consensus_srt, ConsensusConfig
	from .util.types import Subtitle
	
	# Collect files
	paths: list[_Path] = []
	if dir:
		d = _Path(dir)
		if not d.is_dir():
			raise typer.BadParameter(f"--dir path is not a directory: {dir}")
		if recursive:
			for p in sorted(d.rglob("*")):
				if p.suffix.lower() in (".srt", ".vtt", ".ass") and p.is_file():
					paths.append(p)
		else:
			for p in sorted(d.iterdir()):
				if p.suffix.lower() in (".srt", ".vtt", ".ass") and p.is_file():
					paths.append(p)
	if files:
		paths.extend([_Path(f) for f in files])
	
	# De-duplicate
	seen = set()
	unique_paths: list[_Path] = []
	for p in paths:
		if str(p) not in seen:
			seen.add(str(p))
			unique_paths.append(p)
	paths = unique_paths
	
	if len(paths) < 1:
		raise typer.BadParameter("Provide at least one subtitle file via arguments or --dir")
	
	print(f"[blue]Found {len(paths)} subtitle files[/blue]")
	
	# Load subtitles
	def load_subtitle(file_path: _Path) -> Subtitle:
		data = file_path.read_bytes()
		ext = file_path.suffix.lower().lstrip(".")
		if ext == "srt":
			segs = parse_srt_bytes(data)
		elif ext == "vtt":
			segs = parse_vtt_bytes(data)
		elif ext == "ass":
			segs = parse_ass_bytes(data)
		else:
			raise ValueError(f"Unsupported extension: {ext}")
		
		subtitle = Subtitle(
			source_file=str(file_path),
			intervals=[(s.start_seconds, s.end_seconds) for s in segs],
			texts=[s.text or "" for s in segs],
			original_texts=None
		)
		return subtitle
	
	print("[blue]Loading subtitles...[/blue]")
	subtitles = [load_subtitle(p) for p in paths]
	print(f"[green]Loaded {len(subtitles)} subtitles[/green]")
	for i, subtitle in enumerate(subtitles):
		print(f"  • {paths[i].name}: {len(subtitle.intervals)} cues")
	
	# Configure consensus
	config = ConsensusConfig(
		target_agreement_pct=target_agreement_pct,
		merge_micro_gaps=merge_micro_gaps,
		micro_gap_seconds=micro_gap_seconds,
		min_interval_seconds=min_interval_seconds
	)
	
	# Compute consensus
	print("\n[blue]Computing consensus...[/blue]")
	consensus_subtitle, speech_seconds, metadata = compute_consensus(subtitles, config)
	
	# Extract info from metadata for display
	consensus_meta = metadata.get("consensus", {})
	num_intervals = consensus_meta.get("num_intervals", 0)
	total_subtitles = consensus_meta.get("total_subtitles", 0)
	required_agreement = consensus_meta.get("required_agreement", 0)
	agreement_percentage = consensus_meta.get("agreement_percentage", 0.0)
	
	# Compute speech minutes from metric
	speech_minutes = speech_seconds / 60.0
	
	# Display results
	print("\n[green]Consensus Results:[/green]")
	print(f"  Speech Time: {speech_seconds:.2f} seconds ({speech_minutes:.2f} minutes)")
	print(f"  Speech Intervals: {num_intervals}")
	print(f"  Total Subtitles: {total_subtitles}")
	print(f"  Required Agreement: {required_agreement}/{total_subtitles} ({agreement_percentage:.1f}%)")
	
	# Show metadata
	if show_metadata:
		print("\n[yellow]Consensus Metadata:[/yellow]")
		print(json.dumps(metadata, indent=2, default=str))
	
	# Write output
	if output_dir:
		output_path = _Path(output_dir)
		output_path.mkdir(parents=True, exist_ok=True)
		
		# Write metadata
		metadata_file = output_path / "consensus_metadata.json"
		with metadata_file.open("w", encoding="utf-8") as f:
			json.dump(metadata, f, indent=2, default=str)
		print(f"\n[green]Wrote metadata to[/green] {metadata_file}")
		
		# Write consensus SRT
		consensus_srt_file = output_path / "consensus.srt"
		consensus_srt = export_consensus_srt(consensus_subtitle)
		with consensus_srt_file.open("w", encoding="utf-8") as f:
			f.write(consensus_srt)
		print(f"[green]Wrote consensus SRT to[/green] {consensus_srt_file}")
	
	print("\n[green]Consensus computation complete![/green]")<|MERGE_RESOLUTION|>--- conflicted
+++ resolved
@@ -183,9 +183,8 @@
 
 @app.command(name="align-pair")
 def align_pair_cmd(
-<<<<<<< HEAD
-	file_a: str = typer.Argument(..., help="First subtitle file (.srt/.vtt)"),
-	file_b: str = typer.Argument(..., help="Second subtitle file (.srt/.vtt)"),
+	file_a: str = typer.Argument(..., help="First subtitle file (.srt/.vtt/.ass)"),
+	file_b: str = typer.Argument(..., help="Second subtitle file (.srt/.vtt/.ass)"),
 	# Alignment mode selection
 	use_embeddings: bool = typer.Option(False, "--use-embeddings", help="Use embedding-based similarity instead of n-grams (for cross-language alignment)"),
 	# N-gram parameters (ignored if use_embeddings=True)
@@ -196,11 +195,6 @@
 	use_gpu: bool = typer.Option(True, "--use-gpu", help="Use GPU for embedding computation if available (embedding mode only)"),
 	batch_size: int = typer.Option(32, "--batch-size", help="Batch size for embedding computation (embedding mode only)"),
 	# Common alignment parameters
-=======
-	file_a: str = typer.Argument(..., help="First subtitle file (.srt/.vtt/.ass)"),
-	file_b: str = typer.Argument(..., help="Second subtitle file (.srt/.vtt/.ass)"),
-	n: int = typer.Option(3, help="Character n-gram size for similarity"),
->>>>>>> c4c9a703
 	gap_penalty: float = typer.Option(-0.4, help="Gap penalty for NW alignment"),
 	min_sim: float = typer.Option(0.3, help="Hard floor for match acceptance (0..1)"),
 	grow_threshold: float = typer.Option(0.05, help="Min improvement for grow-merge"),
@@ -443,10 +437,9 @@
 
 @app.command(name="align-pipeline")
 def align_pipeline_cmd(
-<<<<<<< HEAD
-	files: list[str] | None = typer.Argument(None, help="Subtitle files (.srt/.vtt) to align"),
-	dir: str | None = typer.Option(None, "--dir", help="Folder containing candidate .srt/.vtt files"),
-	recursive: bool = typer.Option(False, help="Recursively search for .srt/.vtt under --dir"),
+	files: list[str] | None = typer.Argument(None, help="Subtitle files (.srt/.vtt/.ass) to align"),
+	dir: str | None = typer.Option(None, "--dir", help="Folder containing candidate .srt/.vtt/.ass files"),
+	recursive: bool = typer.Option(False, help="Recursively search for .srt/.vtt/.ass under --dir"),
 	# Alignment mode selection
 	use_embeddings: bool = typer.Option(False, "--use-embeddings", help="Use embedding-based similarity instead of n-grams (for cross-language alignment)"),
 	# N-gram parameters (ignored if use_embeddings=True)
@@ -456,12 +449,6 @@
 	use_gpu: bool = typer.Option(True, "--use-gpu", help="Use GPU for embedding computation if available (embedding mode only)"),
 	batch_size: int = typer.Option(32, "--batch-size", help="Batch size for embedding computation (embedding mode only)"),
 	# Common alignment parameters
-=======
-	files: list[str] | None = typer.Argument(None, help="Subtitle files (.srt/.vtt/.ass) to align"),
-	dir: str | None = typer.Option(None, "--dir", help="Folder containing candidate .srt/.vtt/.ass files"),
-	recursive: bool = typer.Option(False, help="Recursively search for .srt/.vtt/.ass under --dir"),
-	n: int = typer.Option(3, help="Character n-gram size for similarity"),
->>>>>>> c4c9a703
 	gap_penalty: float = typer.Option(-0.4, help="Gap penalty for NW alignment"),
 	min_sim: float = typer.Option(0.3, help="Hard floor for match acceptance (0..1)"),
 	grow_threshold: float = typer.Option(0.05, help="Min improvement for grow-merge"),
